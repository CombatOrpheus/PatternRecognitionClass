import argparse
from pathlib import Path
from typing import List

import lightning.pytorch as pl
import optuna
import pandas as pd
import torch
from lightning.pytorch.callbacks import ModelCheckpoint, EarlyStopping
from tqdm import tqdm

from src.CrossValidation import CrossValidator
from src.HomogeneousModels import BaseGNN_SPN_Model, GraphGNN_SPN_Model, MixedGNN_SPN_Model, NodeGNN_SPN_Model
from src.SPNDataModule import SPNDataModule
from src.SPNDatasets import HomogeneousSPNDataset
from src.config_utils import load_config
<<<<<<< HEAD
from src.CrossValidator import CrossValidator
=======
from src.name_utils import generate_experiment_name
>>>>>>> 1c014f79

# Base seed for ensuring reproducibility of statistical runs
BASE_SEED = 42
pl.seed_everything(BASE_SEED, workers=True)


def load_params_from_study(study_db_path: Path) -> dict:
    """Loads the best hyperparameters from an Optuna study."""
    storage_url = f"sqlite:///{study_db_path}"
    study = optuna.load_study(study_name=None, storage=storage_url)
    return {**study.best_trial.params, **study.user_attrs}


def setup_model(run_config: argparse.Namespace, node_features_dim: int) -> BaseGNN_SPN_Model:
    """Instantiates the model based on the provided arguments."""
    model_classes = {"node": NodeGNN_SPN_Model, "graph": GraphGNN_SPN_Model, "mixed": MixedGNN_SPN_Model}
    model_class = model_classes.get(
        run_config.gnn_operator_name if run_config.gnn_operator_name == "mixed" else run_config.prediction_level
    )

    model_kwargs = vars(run_config).copy()

    if "num_layers_gnn" in model_kwargs:
        model_kwargs["num_layers"] = model_kwargs.pop("num_layers_gnn")

    accepted_args = model_class.__init__.__code__.co_varnames
    filtered_kwargs = {k: v for k, v in model_kwargs.items() if k in accepted_args}

    return model_class(node_features_dim=node_features_dim, out_channels=1, **filtered_kwargs)


def run_single_training_run(
    run_config: argparse.Namespace, run_id: int, data_module: SPNDataModule, exp_name: str
) -> tuple[pl.LightningModule, dict]:
    """
    Trains one model instance, saves its checkpoint, and returns the in-memory
    model with the best weights and its test results.
    """
    seed = BASE_SEED + run_id
    pl.seed_everything(seed, workers=True)

    model = setup_model(run_config, data_module.num_node_features)

    logger = pl.loggers.TensorBoardLogger(
        save_dir=str(run_config.log_dir),
        name=exp_name,
        version=f"{run_config.gnn_operator_name}_run_{run_id}",
    )

    # Early stopping will restore the best model weights at the end of training
    early_stopping_callback = EarlyStopping(monitor="val/loss", patience=run_config.patience, mode="min")
    checkpoint_callback = ModelCheckpoint(monitor="val/loss", mode="min", filename="best")

    trainer = pl.Trainer(
        max_epochs=run_config.max_epochs,
        accelerator="auto",
        logger=logger,
        callbacks=[checkpoint_callback, early_stopping_callback],
        enable_progress_bar=False,
        enable_model_summary=False,
        log_every_n_steps=1,
    )
    trainer.fit(model, datamodule=data_module)

    best_ckpt_path = trainer.checkpoint_callback.best_model_path
    if not best_ckpt_path or not Path(best_ckpt_path).exists():
        raise FileNotFoundError("Best model checkpoint not found.")

    # --- Save model checkpoint for persistence ---
    artifact_dir = (
        run_config.state_dict_dir / exp_name / f"{run_config.gnn_operator_name}_run_{run_id}_seed_{seed}"
    )
    artifact_dir.mkdir(parents=True, exist_ok=True)
    final_ckpt_path = artifact_dir / "best_model.ckpt"
    Path(best_ckpt_path).rename(final_ckpt_path)

    # The `model` object has been updated in-place by the trainer and has the best weights.
    results = trainer.test(model=model, datamodule=data_module, verbose=False)[0]
    results.update(
        {
            "run_id": run_id,
            "seed": seed,
            "final_train_loss": trainer.callback_metrics.get("train/loss_epoch"),
            "final_val_loss": trainer.callback_metrics.get("val/loss", torch.tensor(-1.0)).item(),
        }
    )
    return model, results


def main(config):
    """Main function to orchestrate the entire experiment workflow."""
    cross_validator = CrossValidator(config)

    studies_dir = config.io.studies_dir

    # Construct the search pattern based on the current configuration
    exp_name = generate_experiment_name(config.io.train_file, config.io.test_file, config.model.label)
    search_pattern = f"{exp_name}-*.db"

    # Find all studies matching the pattern
    all_matching_studies = sorted(list(studies_dir.glob(search_pattern)))

    # Filter studies to only include those with operators specified in the config
    selected_studies = [
        study_path
        for study_path in all_matching_studies
        if study_path.stem.split("-")[-1] in config.model.gnn_operator
    ]

<<<<<<< HEAD
    # --- Prepare for Cross-Validation ---
    cross_val_files = sorted(list(config.io.raw_data_dir.glob("*.processed")))
    if not cross_val_files:
        print(f"Warning: No cross-validation files found in {config.io.raw_data_dir}. Skipping cross-validation.")
        cross_val_dataloaders = []
    else:
        print(f"Found {len(cross_val_files)} files for cross-validation.")
        cross_val_dataloaders = [
            SPNDataModule(
                test_data_list=[HomogeneousSPNDataset(
                    root=str(config.io.root),
                    raw_data_dir=str(config.io.raw_data_dir),
                    raw_file_name=f.name,
                    label_to_predict=config.model.label,
                )],
                label_to_predict=config.model.label,
                batch_size=config.training.batch_size,
                num_workers=config.training.num_workers,
            )
            for f in cross_val_files
        ]
        for dm in cross_val_dataloaders:
            dm.setup("test")

    selected_studies = select_studies(config.io.studies_dir)
=======
>>>>>>> 1c014f79
    if not selected_studies:
        print(f"No Optuna studies found matching the current configuration in '{studies_dir}'.")
        print(f"  (Searched for pattern: '{search_pattern}' with operators: {config.model.gnn_operator})")
        return

    print("\nFound and training the following studies:")
    for study_path in selected_studies:
        print(f"  - {study_path.name}")

    all_stats_results = []
<<<<<<< HEAD
    all_cross_val_results = []
=======
    all_cv_results = []
>>>>>>> 1c014f79

    for study_path in selected_studies:
        study_params = load_params_from_study(study_path)

        # Create a copy of the config to avoid modification across loops
        run_config = argparse.Namespace(
            **vars(config.io), **vars(config.model), **vars(config.training), **vars(config.optimization)
        )
        run_config.__dict__.update(study_params)

        # Rename for consistency with model's __init__
        run_config.gnn_operator_name = run_config.gnn_operator

        print(f"\n--- Training Phase for operator: {run_config.gnn_operator_name} ---")

        train_dataset = HomogeneousSPNDataset(
            str(run_config.root), str(run_config.raw_data_dir), str(run_config.train_file), run_config.label
        )
        test_dataset = HomogeneousSPNDataset(
            str(run_config.root), str(run_config.raw_data_dir), str(run_config.test_file), run_config.label
        )

        data_module = SPNDataModule(
            train_data_list=list(train_dataset),
            test_data_list=list(test_dataset),
            label_to_predict=run_config.label,
            batch_size=run_config.batch_size,
            num_workers=run_config.num_workers,
        )
        data_module.setup()  # Setup both fit and test stages

        model_for_summary = setup_model(run_config, data_module.num_node_features)
        total_params = sum(p.numel() for p in model_for_summary.parameters())
        trainable_params = sum(p.numel() for p in model_for_summary.parameters() if p.requires_grad)

        for i in tqdm(range(run_config.num_runs), desc=f"Training {run_config.gnn_operator_name}"):
            seed = BASE_SEED + i
            artifact_dir_path = (
                run_config.state_dict_dir / exp_name / f"{run_config.gnn_operator_name}_run_{i}_seed_{seed}"
            )

            # Check if this run has already been completed
            if (artifact_dir_path / "best_model.ckpt").exists():
                tqdm.write(f"Skipping run {i} for {run_config.gnn_operator_name}: completed run found.")
                continue

            trained_model, stats_result = run_single_training_run(
                run_config, i, data_module, exp_name
            )

            # --- Cross-validation ---
            cv_results_for_model = cross_validator.cross_validate_single_model(
                trained_model, run_config, i, seed
            )
            all_cv_results.extend(cv_results_for_model)

            hparams_to_save = vars(run_config).copy()
            hparams_to_save.update({"total_parameters": total_params, "trainable_parameters": trainable_params})

            stats_result.update(hparams_to_save)
            all_stats_results.append(stats_result)

            # --- Perform Cross-Validation ---
            if cross_val_dataloaders:
                model_classes = {"node": NodeGNN_SPN_Model, "graph": GraphGNN_SPN_Model, "mixed": MixedGNN_SPN_Model}
                model_class = model_classes.get(
                    run_config.gnn_operator if run_config.gnn_operator == "mixed" else run_config.prediction_level
                )
                if model_class:
                    checkpoint_path = Path(artifact_dir) / "best_model.ckpt"
                    if checkpoint_path.exists():
                        trained_model = model_class.load_from_checkpoint(checkpoint_path)

                        validator = CrossValidator(cross_val_dataloaders)
                        cross_val_df = validator.run(trained_model)

                        if not cross_val_df.empty:
                            cross_val_df["gnn_operator"] = run_config.gnn_operator
                            cross_val_df["run_id"] = i
                            cross_val_df["seed"] = seed
                            all_cross_val_results.append(cross_val_df)

    # --- Final saving of statistical results ---
    if all_stats_results:
        for r in all_stats_results:
            for k, v in r.items():
                if isinstance(v, Path):
                    r[k] = str(v)

        config.io.stats_results_file.parent.mkdir(parents=True, exist_ok=True)
        pd.DataFrame(all_stats_results).to_parquet(config.io.stats_results_file, index=False)
        print(f"\nStatistical results saved to {config.io.stats_results_file}")

    # --- Final saving of cross-validation results ---
<<<<<<< HEAD
    if all_cross_val_results:
        final_cross_val_df = pd.concat(all_cross_val_results, ignore_index=True)
        output_file = config.io.cross_eval_results_file
        output_file.parent.mkdir(parents=True, exist_ok=True)
        final_cross_val_df.to_parquet(output_file, index=False)
        print(f"\nCross-validation results saved to {output_file}")
=======
    if all_cv_results:
        for r in all_cv_results:
            for k, v in r.items():
                if isinstance(v, Path):
                    r[k] = str(v)

        cv_results_file = config.io.cross_eval_results_file
        cv_results_file.parent.mkdir(parents=True, exist_ok=True)
        pd.DataFrame(all_cv_results).to_parquet(cv_results_file, index=False)
        print(f"\nCross-validation results saved to {cv_results_file}")
>>>>>>> 1c014f79


if __name__ == "__main__":
    torch.set_float32_matmul_precision("high")
    config, _ = load_config()
    main(config)<|MERGE_RESOLUTION|>--- conflicted
+++ resolved
@@ -14,11 +14,8 @@
 from src.SPNDataModule import SPNDataModule
 from src.SPNDatasets import HomogeneousSPNDataset
 from src.config_utils import load_config
-<<<<<<< HEAD
 from src.CrossValidator import CrossValidator
-=======
 from src.name_utils import generate_experiment_name
->>>>>>> 1c014f79
 
 # Base seed for ensuring reproducibility of statistical runs
 BASE_SEED = 42
@@ -128,7 +125,6 @@
         if study_path.stem.split("-")[-1] in config.model.gnn_operator
     ]
 
-<<<<<<< HEAD
     # --- Prepare for Cross-Validation ---
     cross_val_files = sorted(list(config.io.raw_data_dir.glob("*.processed")))
     if not cross_val_files:
@@ -154,8 +150,7 @@
             dm.setup("test")
 
     selected_studies = select_studies(config.io.studies_dir)
-=======
->>>>>>> 1c014f79
+
     if not selected_studies:
         print(f"No Optuna studies found matching the current configuration in '{studies_dir}'.")
         print(f"  (Searched for pattern: '{search_pattern}' with operators: {config.model.gnn_operator})")
@@ -166,12 +161,7 @@
         print(f"  - {study_path.name}")
 
     all_stats_results = []
-<<<<<<< HEAD
     all_cross_val_results = []
-=======
-    all_cv_results = []
->>>>>>> 1c014f79
-
     for study_path in selected_studies:
         study_params = load_params_from_study(study_path)
 
@@ -265,26 +255,13 @@
         print(f"\nStatistical results saved to {config.io.stats_results_file}")
 
     # --- Final saving of cross-validation results ---
-<<<<<<< HEAD
     if all_cross_val_results:
         final_cross_val_df = pd.concat(all_cross_val_results, ignore_index=True)
         output_file = config.io.cross_eval_results_file
         output_file.parent.mkdir(parents=True, exist_ok=True)
         final_cross_val_df.to_parquet(output_file, index=False)
         print(f"\nCross-validation results saved to {output_file}")
-=======
-    if all_cv_results:
-        for r in all_cv_results:
-            for k, v in r.items():
-                if isinstance(v, Path):
-                    r[k] = str(v)
-
-        cv_results_file = config.io.cross_eval_results_file
-        cv_results_file.parent.mkdir(parents=True, exist_ok=True)
-        pd.DataFrame(all_cv_results).to_parquet(cv_results_file, index=False)
-        print(f"\nCross-validation results saved to {cv_results_file}")
->>>>>>> 1c014f79
-
+       
 
 if __name__ == "__main__":
     torch.set_float32_matmul_precision("high")
