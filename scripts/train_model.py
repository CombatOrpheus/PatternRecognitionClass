--- conflicted
+++ resolved
@@ -155,10 +155,6 @@
         total_params = sum(p.numel() for p in model_for_summary.parameters())
         trainable_params = sum(p.numel() for p in model_for_summary.parameters() if p.requires_grad)
 
-<<<<<<< HEAD
-        for i in tqdm(range(run_config.num_runs), desc=f"Training {run_config.gnn_operator}"):
-            artifact_dir, stats_result = run_single_training_run(run_config, i, data_module)
-=======
         for i in tqdm(range(run_args.num_runs), desc=f"Training {run_args.gnn_operator}"):
             seed = BASE_SEED + i
             artifact_dir_path = run_args.state_dict_dir / run_args.exp_name / f"{run_args.gnn_operator}_run_{i}_seed_{seed}"
@@ -182,7 +178,6 @@
                         tqdm.write(f"Re-running run {i} for {run_args.gnn_operator}: corrupted hparams.json found.")
 
             artifact_dir, stats_result = run_single_training_run(run_args, i, data_module)
->>>>>>> c9b8e6a8
 
             hparams_to_save = vars(run_config).copy()
             hparams_to_save.update({"total_parameters": total_params, "trainable_parameters": trainable_params})
